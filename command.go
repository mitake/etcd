package main

import (
	"encoding/binary"
	"encoding/json"
	"fmt"
	"os"
	"path"
	"time"

	etcdErr "github.com/coreos/etcd/error"
<<<<<<< HEAD
=======
	"github.com/coreos/etcd/store"
>>>>>>> 9caca30c
	"github.com/coreos/go-raft"
)

const commandPrefix = "etcd:"

func commandName(name string) string {
	return commandPrefix + name
}

// A command represents an action to be taken on the replicated state machine.
type Command interface {
	CommandName() string
	Apply(server *raft.Server) (interface{}, error)
}

// Create command
type CreateCommand struct {
	Key        string    `json:"key"`
	Value      string    `json:"value"`
	ExpireTime time.Time `json:"expireTime"`
}

// The name of the create command in the log
func (c *CreateCommand) CommandName() string {
	return commandName("create")
}

// Create node
func (c *CreateCommand) Apply(server *raft.Server) (interface{}, error) {
	e, err := etcdFs.Create(c.Key, c.Value, c.ExpireTime, server.CommitIndex(), server.Term())

	if err != nil {
		debug(err)
		return nil, err
	}

	return json.Marshal(e)
}

// Update command
type UpdateCommand struct {
	Key        string    `json:"key"`
	Value      string    `json:"value"`
	ExpireTime time.Time `json:"expireTime"`
}

// The name of the update command in the log
func (c *UpdateCommand) CommandName() string {
	return commandName("update")
}

// Update node
func (c *UpdateCommand) Apply(server *raft.Server) (interface{}, error) {
	e, err := etcdFs.Update(c.Key, c.Value, c.ExpireTime, server.CommitIndex(), server.Term())

	if err != nil {
		debug(err)
		return nil, err
	}

	return json.Marshal(e)
}

// Set command
type SetCommand struct {
	Key        string    `json:"key"`
	Value      string    `json:"value"`
	ExpireTime time.Time `json:"expireTime"`
}

// The name of the set command in the log
func (c *SetCommand) CommandName() string {
	return commandName("set")
}

// Set the key-value pair
func (c *SetCommand) Apply(server *raft.Server) (interface{}, error) {
	return etcdStore.Set(c.Key, c.Value, c.ExpireTime, server.CommitIndex())
}

// TestAndSet command
type TestAndSetCommand struct {
	Key        string    `json:"key"`
	Value      string    `json:"value"`
	ExpireTime time.Time `json:"expireTime"`
	PrevValue  string    `json: prevValue`
	PrevIndex  uint64    `json: prevValue`
}

// The name of the testAndSet command in the log
func (c *TestAndSetCommand) CommandName() string {
	return commandName("testAndSet")
}

// Set the key-value pair if the current value of the key equals to the given prevValue
func (c *TestAndSetCommand) Apply(server *raft.Server) (interface{}, error) {
	e, err := etcdFs.TestAndSet(c.Key, c.PrevValue, c.PrevIndex,
		c.Value, c.ExpireTime, server.CommitIndex(), server.Term())

	if err != nil {
		debug(err)
		return nil, err
	}

	return json.Marshal(e)
}

// Get command
type GetCommand struct {
	Key       string `json:"key"`
	Recursive bool   `json:"recursive"`
	Sorted    bool   `json:"sorted"`
}

// The name of the get command in the log
func (c *GetCommand) CommandName() string {
	return commandName("get")
}

// Get the value of key
func (c *GetCommand) Apply(server *raft.Server) (interface{}, error) {
	e, err := etcdFs.Get(c.Key, c.Recursive, c.Sorted, server.CommitIndex(), server.Term())

	if err != nil {
		debug(err)
		return nil, err
	}

	return json.Marshal(e)
}

// Delete command
type DeleteCommand struct {
	Key       string `json:"key"`
	Recursive bool   `json:"recursive"`
}

// The name of the delete command in the log
func (c *DeleteCommand) CommandName() string {
	return commandName("delete")
}

// Delete the key
func (c *DeleteCommand) Apply(server *raft.Server) (interface{}, error) {
	e, err := etcdFs.Delete(c.Key, c.Recursive, server.CommitIndex(), server.Term())

	if err != nil {
		debug(err)
		return nil, err
	}

	return json.Marshal(e)
}

// Watch command
type WatchCommand struct {
	Key        string `json:"key"`
	SinceIndex uint64 `json:"sinceIndex"`
	Recursive  bool   `json:"recursive"`
}

// The name of the watch command in the log
func (c *WatchCommand) CommandName() string {
	return commandName("watch")
}

func (c *WatchCommand) Apply(server *raft.Server) (interface{}, error) {
	eventChan, err := etcdFs.Watch(c.Key, c.Recursive, c.SinceIndex, server.CommitIndex(), server.Term())

	if err != nil {
		return nil, err
	}

	e := <-eventChan

	return json.Marshal(e)
}

// JoinCommand
type JoinCommand struct {
	RaftVersion string `json:"raftVersion"`
	Name        string `json:"name"`
	RaftURL     string `json:"raftURL"`
	EtcdURL     string `json:"etcdURL"`
}

func newJoinCommand() *JoinCommand {
	return &JoinCommand{
		RaftVersion: r.version,
		Name:        r.name,
		RaftURL:     r.url,
		EtcdURL:     e.url,
	}
}

// The name of the join command in the log
func (c *JoinCommand) CommandName() string {
	return commandName("join")
}

// Join a server to the cluster
func (c *JoinCommand) Apply(raftServer *raft.Server) (interface{}, error) {

	// check if the join command is from a previous machine, who lost all its previous log.
	response, _ := etcdStore.RawGet(path.Join("_etcd/machines", c.Name))

	b := make([]byte, 8)
	binary.PutUvarint(b, raftServer.CommitIndex())

	if response != nil {
		return b, nil
	}

	// check machine number in the cluster
	num := machineNum()
	if num == maxClusterSize {
		debug("Reject join request from ", c.Name)
		return []byte{0}, etcdErr.NewError(etcdErr.EcodeNoMoreMachine, "")
	}

	addNameToURL(c.Name, c.RaftVersion, c.RaftURL, c.EtcdURL)

	// add peer in raft
	err := raftServer.AddPeer(c.Name, "")

	// add machine in etcd storage
	key := path.Join("_etcd/machines", c.Name)
	value := fmt.Sprintf("raft=%s&etcd=%s&raftVersion=%s", c.RaftURL, c.EtcdURL, c.RaftVersion)
	etcdStore.Set(key, value, time.Unix(0, 0), raftServer.CommitIndex())

	if c.Name != r.Name() {
		r.peersStats[c.Name] = &raftPeerStats{MinLatency: 1 << 63}
	}

	return b, err
}

func (c *JoinCommand) NodeName() string {
	return c.Name
}

// RemoveCommand
type RemoveCommand struct {
	Name string `json:"name"`
}

// The name of the remove command in the log
func (c *RemoveCommand) CommandName() string {
	return commandName("remove")
}

// Remove a server from the cluster
func (c *RemoveCommand) Apply(raftServer *raft.Server) (interface{}, error) {

	// remove machine in etcd storage
	key := path.Join("_etcd/machines", c.Name)

	_, err := etcdStore.Delete(key, raftServer.CommitIndex())
	delete(r.peersStats, c.Name)

	if err != nil {
		return []byte{0}, err
	}

	// remove peer in raft
	err = raftServer.RemovePeer(c.Name)

	if err != nil {
		return []byte{0}, err
	}

	if c.Name == raftServer.Name() {
		// the removed node is this node

		// if the node is not replaying the previous logs
		// and the node has sent out a join request in this
		// start. It is sure that this node received a new remove
		// command and need to be removed
		if raftServer.CommitIndex() > r.joinIndex && r.joinIndex != 0 {
			debugf("server [%s] is removed", raftServer.Name())
			os.Exit(0)
		} else {
			// else ignore remove
			debugf("ignore previous remove command.")
		}
	}

	b := make([]byte, 8)
	binary.PutUvarint(b, raftServer.CommitIndex())

	return b, err
}<|MERGE_RESOLUTION|>--- conflicted
+++ resolved
@@ -9,10 +9,6 @@
 	"time"
 
 	etcdErr "github.com/coreos/etcd/error"
-<<<<<<< HEAD
-=======
-	"github.com/coreos/etcd/store"
->>>>>>> 9caca30c
 	"github.com/coreos/go-raft"
 )
 
